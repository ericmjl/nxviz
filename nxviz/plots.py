
import logging

import matplotlib.patches as patches
import matplotlib.pyplot as plt
import networkx as nx
from matplotlib.cm import get_cmap
from matplotlib.path import Path

from .geometry import circos_radius, get_cartesian, node_theta
from .utils import (cmaps, infer_data_type, is_data_diverging,
                    num_discrete_groups, n_group_colorpallet)

logging.basicConfig(level=logging.INFO)


def despine(ax):
    for spine in ax.spines:
        ax.spines[spine].set_visible(False)
    plt.setp(ax.get_xticklabels(), visible=False)
    plt.setp(ax.get_yticklabels(), visible=False)
    ax.xaxis.set_visible(False)
    ax.yaxis.set_visible(False)


class BasePlot(object):
    """
    BasePlot: An extensible class for designing new network visualizations.

    The BasePlot constructor takes in a NetworkX graph object, and a series of
    keyword arguments specifying how nodes and edges should be styled and
    ordered.

    An optional `data_types` dictionary can be passed in to bypass data type
    inference.

    :param graph: A NetworkX graph object.
    :type graph: `nx.Graph`, `nx.DiGraph`, `nx.MultiGraph`, `nx.MultiDiGraph`

    :param node_order: The node attribute on which to specify the coloring of nodes.
    :type node_order: `dict_key` (often `str`)

    :param node_size: The node attribute on which to specify the size of nodes.
    :type node_size: `dict_key` (often `str`)

    :param node_grouping: The node attribute on which to specify the grouping position of nodes.
    :type node_grouping: `dict_key` (often `str`)

    :param node_color: The node attribute on which to specify the colour of nodes.
    :type node_color: `dict_key` (often `str`)

    :param node_labels: Boolean, whether to use node objects as labels or not.
    :type node_labels: `bool`

    :param edge_width: The edge attribute on which to specify the width of edges.
    :type edge_with: `dict_key` (often `str`)

    :param edge_color: The edge attribute on which to specify the colour of edges.
    :type edge_color: `dict_key` (often `str`)

    :param data_types: A mapping of node and edge data types that are stored.
    :type data_types: `dict`

    :param nodeprops: A `matplotlib`-compatible `props` dictionary.
    :type nodeprops: `dict`

    :param edgeprops: A `matplotlib-compatible `props` dictioanry.
    :type edgeprops: `dict`
    """  # noqa
    def __init__(self, graph, node_order=None, node_size=None,
                 node_grouping=None, node_color=None, node_labels=None,
                 edge_width=None, edge_color=None, data_types=None,
                 nodeprops=None, edgeprops=None, **kwargs):
        super(BasePlot, self).__init__()
        # Set graph object
        self.graph = graph
        self.nodes = list(graph.nodes())  # keep track of nodes separately.
<<<<<<< HEAD
        self.edges = list(graph.edges())
=======
        self.edges = list(graph.edges())  # keep track of edges separately.
>>>>>>> 0aa8ecb0
        # Set node arrangement
        self.node_order = node_order
        self.node_grouping = node_grouping
        self.group_and_sort_nodes()

        # Set node radius
        self.node_size = node_size

        # Set node colors
        self.node_color = node_color
        self.sm = None  # sm -> for scalarmappable. See https://stackoverflow.com/questions/8342549/matplotlib-add-colorbar-to-a-sequence-of-line-plots  # noqa
        logging.debug('INIT: {0}'.format(self.sm))
        if self.node_color:
            self.node_colors = []
            self.compute_node_colors()
        else:
            self.node_colors = ['blue'] * len(self.nodes)
        self.node_labels = node_labels

        # Set edge properties
        self.edge_width = edge_width
        self.edge_color = edge_color
        if self.edge_color:
            self.edge_colors = []
            self.compute_edge_colors()
        else:
            self.edge_colors = ['black'] * len(self.edges)

        # Set data_types dictionary
        if not data_types:
            self.data_types = dict()
        else:
            self.check_data_types(data_types)
            self.data_types = data_types

        figsize = (6, 6)
        if 'figsize' in kwargs.keys():
            figsize = kwargs['figsize']
        self.figure = plt.figure(figsize=figsize)
        self.ax = self.figure.add_subplot(1, 1, 1)
        despine(self.ax)

        # We provide the following attributes that can be set by the end-user.
        # nodeprops are matplotlib patches properties.
        if nodeprops:
            self.nodeprops = nodeprops
        else:
            self.nodeprops = {'radius': 1}
        # edgeprops are matplotlib line properties. These can be set after
        # instantiation but before calling the draw() function.
        if edgeprops:
            self.edgeprops = edgeprops
        else:
            self.edgeprops = {'facecolor': 'none',
                              'alpha': 0.2}

        # Compute each node's positions.
        self.compute_node_positions()

        # Conditionally compute node label positions.
        self.compute_node_label_positions()

    def check_data_types(self, data_types):
        """
        Checks the data_types passed into the Plot constructor and makes sure
        that the values passed in belong to 'ordinal', 'categorical', or
        'continuous'.

        :param data_types: A dictionary mapping of data types.
        :type data_types: `dict`
        """
        for k, v in data_types.items():
            assert v in ['ordinal', 'categorical', 'continuous']

    def draw(self):
        """
        Draws the Plot to screen.

        If there is a continuous datatype for the nodes, it will be reflected
        in self.sm being constructed (in `compute_node_colors`). It will then
        automatically add in a colorbar to the plot and scale the plot axes
        accordingly.
        """
        self.draw_nodes()
        self.draw_edges()
        logging.debug('DRAW: {0}'.format(self.sm))
        if self.sm:
            self.figure.subplots_adjust(right=0.8)
            cax = self.figure.add_axes([0.85, 0.2, 0.05, 0.6])
            self.figure.colorbar(self.sm, cax=cax)
        self.ax.relim()
        self.ax.autoscale_view()
        self.ax.set_aspect('equal')

    def compute_node_colors(self):
        """Compute the node colors. Also computes the colorbar."""
        data = [self.graph.node[n][self.node_color] for n in self.nodes]
        data_reduced = sorted(list(set(data)))
        dtype = infer_data_type(data)
        n_grps = num_discrete_groups(data)

        if dtype == 'categorical' or dtype == 'ordinal':
            if n_grps <= 8:
                cmap = \
                    get_cmap(cmaps['Accent_{0}'.format(n_grps)].mpl_colormap)
            else:
                cmap = n_group_colorpallet(n_grps)
        elif dtype == 'continuous' and not is_data_diverging(data):
            cmap = get_cmap(cmaps['continuous'].mpl_colormap)
        elif dtype == 'continuous' and is_data_diverging(data):
            cmap = get_cmap(cmaps['diverging'].mpl_colormap)

        for d in data:
            idx = data_reduced.index(d) / n_grps
            self.node_colors.append(cmap(idx))

        # Add colorbar if required.
        logging.debug('length of data_reduced: {0}'.format(len(data_reduced)))
        logging.debug('dtype: {0}'.format(dtype))
        if len(data_reduced) > 1 and dtype == 'continuous':
            self.sm = plt.cm.ScalarMappable(cmap=cmap,
                                            norm=plt.Normalize(vmin=min(data_reduced),  # noqa
                                                               vmax=max(data_reduced)   # noqa
                                                               )
                                            )
            self.sm._A = []

    def compute_edge_colors(self):
        """Compute the edge colors."""
        data = [self.graph.edges[n][self.edge_color] for n in self.edges]
        data_reduced = sorted(list(set(data)))
        dtype = infer_data_type(data)
        n_grps = num_discrete_groups(data)
        if dtype == 'categorical' or dtype == 'ordinal':
<<<<<<< HEAD
            cmap = get_cmap(cmaps['Accent_{0}'.format(n_grps)].mpl_colormap)
        elif dtype == 'continuous' and not is_data_diverging(data):
            cmap = get_cmap(cmaps['weights'])
        #elif dtype == 'continuous' and is_data_diverging(data):
=======
            if n_grps <= 8:
                cmap = \
                    get_cmap(cmaps['Accent_{0}'.format(n_grps)].mpl_colormap)
            else:
                cmap = n_group_colorpallet(n_grps)
        elif dtype == 'continuous' and not is_data_diverging(data):
            cmap = get_cmap(cmaps['weights'])
        # elif dtype == 'continuous' and is_data_diverging(data):
>>>>>>> 0aa8ecb0
            # cmap = get_cmap(cmaps['diverging'].mpl_colormap)

        for d in data:
            idx = data_reduced.index(d) / n_grps
            self.edge_colors.append(cmap(idx))
        # Add colorbar if required.
        logging.debug('length of data_reduced: {0}'.format(len(data_reduced)))
        logging.debug('dtype: {0}'.format(dtype))
        if len(data_reduced) > 1 and dtype == 'continuous':
            self.sm = plt.cm.ScalarMappable(cmap=cmap,
                                            norm=plt.Normalize(vmin=min(data_reduced),  # noqa
                                                               vmax=max(data_reduced)   # noqa
                                                               )
                                            )
            self.sm._A = []

    def compute_node_positions(self):
        """
        Computes the positions of each node on the plot.

        Needs to be implemented for each plot type.
        """
        pass

    def compute_node_label_positions(self):
        """
        Computes the positions of each node's labels on the plot. The
        horizontal and vertical alignment of the text varies according to the
        location.

        Needs to be implemented for each plot type.
        """
        pass

    def draw_nodes(self):
        """
        Renders the nodes to the plot or screen.

        Needs to be implemented for each plot type.
        """
        pass

    def draw_edges(self):
        """
        Renders the nodes to the plot or screen.

        Needs to be implemented for each plot type.
        """
        pass

    def group_and_sort_nodes(self):
        """
        Groups and then sorts the nodes according to the criteria passed into
        the Plot constructor.
        """
        if self.node_grouping and not self.node_order:
            self.nodes = [n for n, d in
                          sorted(self.graph.nodes(data=True),
                                 key=lambda x: x[1][self.node_grouping])]

        elif self.node_order and not self.node_grouping:
            self.nodes = [n for n, _ in
                          sorted(self.graph.nodes(data=True),
                                 key=lambda x: x[1][self.node_order])]

        elif self.node_grouping and self.node_order:
            self.nodes = [n for n, d in
                          sorted(self.graph.nodes(data=True),
                                 key=lambda x: (x[1][self.node_grouping],
                                                x[1][self.node_order]))]


class CircosPlot(BasePlot):
    """
    Plotting object for CircosPlot.
    """

    def compute_node_positions(self):
        """
        Uses the get_cartesian function to compute the positions of each node
        in the Circos plot.
        """
        xs = []
        ys = []
        node_r = self.nodeprops['radius']
        radius = circos_radius(n_nodes=len(self.graph.nodes()), node_r=node_r)
        self.plot_radius = radius
        self.nodeprops['linewidth'] = radius * 0.01
        for node in self.nodes:
            x, y = get_cartesian(r=radius, theta=node_theta(self.nodes, node))
            xs.append(x)
            ys.append(y)
        self.node_coords = {'x': xs, 'y': ys}

    def compute_node_label_positions(self):
        """
        Uses the get_cartesian function to compute the positions of each node
        label in the Circos plot.

        This method is always called after the compute_node_positions
        method, so that the plot_radius is pre-computed.
        """
        xs = []
        ys = []
        has = []
        vas = []
        for node in self.nodes:
            theta = node_theta(self.nodes, node)
            radius = self.plot_radius + self.nodeprops['radius']

            x, y = get_cartesian(r=radius, theta=theta)

            # Computes the text alignment
            if x == 0:
                ha = 'center'
            elif x > 0:
                ha = 'left'
            else:
                ha = 'right'
            if y == 0:
                va = 'middle'
            elif y > 0:
                va = 'bottom'
            else:
                va = 'top'
            xs.append(x)
            ys.append(y)
            has.append(ha)
            vas.append(va)
        self.node_label_coords = {'x': xs, 'y': ys}  # node label coordinates
        self.node_label_aligns = {'has': has, 'vas': vas}  # node label alignments  # noqa

    def draw_nodes(self):
        """
        Renders nodes to the figure.
        """
        node_r = self.nodeprops['radius']
        lw = self.nodeprops['linewidth']
        for i, node in enumerate(self.nodes):
            x = self.node_coords['x'][i]
            y = self.node_coords['y'][i]
            color = self.node_colors[i]
            node_patch = patches.Circle((x, y), node_r,
                                        lw=lw, color=color,
                                        zorder=2)
            self.ax.add_patch(node_patch)
            if self.node_labels:
                label_x = self.node_label_coords['x'][i]
                label_y = self.node_label_coords['y'][i]
                label_ha = self.node_label_aligns['has'][i]
                label_va = self.node_label_aligns['vas'][i]
                self.ax.text(s=node,
                             x=label_x, y=label_y,
                             ha=label_ha, va=label_va)

    def draw_edges(self):
        """
        Renders edges to the figure.
        """
        for i, (start, end) in enumerate(self.graph.edges()):
            start_theta = node_theta(self.nodes, start)
            end_theta = node_theta(self.nodes, end)
            verts = [get_cartesian(self.plot_radius, start_theta),
                     (0, 0),
                     get_cartesian(self.plot_radius, end_theta)]
            color = self.edge_colors[i]
            codes = [Path.MOVETO, Path.CURVE3, Path.CURVE3]
            path = Path(verts, codes)
            patch = patches.PathPatch(path, lw=1, **self.edgeprops,
                                      edgecolor=color, zorder=1)
            self.ax.add_patch(patch)


# class HivePlot(BasePlot):
#     """
#     Plotting object for HivePlot.
#     """
#     def __init__(self, graph, node_order=None, node_size=None,
#                  node_grouping=None, node_color=None, edge_width=None,
#                  edge_color=None, data_types=None):
#
#         # Initialize using BasePlot
#         BasePlot.__init__(self, graph, node_order=node_order,
#                           node_size=node_size, node_grouping=node_grouping,
#                           node_color=node_color, edge_width=edge_width,
#                           edge_color=edge_color, data_types=data_types)
#
#     def set_xylims(self):
#         pass
#
#     def set_nodes(self, nodes):
#         """
#         Sets the nodes attribute.
#
#         Checks that `nodes` is a dictionary where the key is the group ID and
#         the value is a list of nodes that belong in that group.
#         """
#         assert isinstance(nodes, dict), 'nodes must be a dictionary'
#         for k, v in nodes.items():
#             assert isinstance(v, list) or isinstance(v, tuple),\
#                 'each value in the dictionary must be a list or tuple'
#         assert len(nodes.keys()) in [2, 3], 'there can only be 2 or 3 groups'
#
#         self.nodes = nodes
#
#     def set_major_angle(self):
#         """
#         Sets the major angle between the plot groups, in radians.
#         """
#         self.major_angle = 2 * np.pi / len(self.nodes.keys())
#
#     def set_minor_angle(self):
#         """
#         Sets the minor angle between the plot groups, in radians.
#         """
#         self.minor_angle = 2 * np.pi / 12
#
#     def set_nodecolors(self, nodecolors):
#         """
#         Sets the nodecolors.
#
#         `nodecolors` can be specified as either a single string, or as a
#         dictionary of group_identifier:strings.
#
#         Performs type checking to ensure that nodecolors is specified as a
#         dictionary where the keys must match up with the .nodes attribute.
#
#         Otherwise
#         """
#         assert isinstance(nodecolors, dict) or isinstance(nodecolors, str)
#         if isinstance(nodecolors, dict):
#             assert set(nodecolors.keys()) == set(self.nodes.keys())
#             self.nodecolors = nodecolors
#         elif isinstance(nodecolors, str):
#             self.nodecolors = dict()
#             for k in self.nodes.keys():
#                 self.nodecolors[k] = nodecolors
#
#     def has_edge_within_group(self, group):
#         """
#         Checks whether there are within-group edges or not.
#         """
#         assert group in self.nodes.keys(),\
#             "{0} not one of the group of nodes".format(group)
#         nodelist = self.nodes[group]
#         for n1, n2 in self.edges:
#             if n1 in nodelist and n2 in nodelist:
#                 return True
#
#     def compute_node_positions(self):
#         """
#         Computes the positions of each node on the plot.
#
#         Sets the node_coords attribute inherited from BasePlot.
#         """
#         xs = defaultdict(lambda: defaultdict(list))
#         ys = defaultdict(lambda: defaultdict(list))
#         for g, (grp, nodes) in enumerate(self.nodes.items()):
#             if self.has_edge_within_group(grp):
#                 for r, node in enumerate(nodes):
#                     theta = g * self.major_angle - self.minor_angle
#                     x, y = get_cartesian(r+2, theta)
#                     xs[grp]['minus'].append(x)
#                     ys[grp]['minus'].append(y)
#
#                     theta = g * self.major_angle + self.minor_angle
#                     x, y = get_cartesian(r+2, theta)
#                     xs[grp]['plus'].append(x)
#                     ys[grp]['plus'].append(y)
#             else:
#                 for r, node in enumerate(nodes):
#                     theta = g * self.major_angle
#                     x, y = get_cartesian(r+2, theta)
#                     xs[grp]['axis'].append(x)
#                     ys[grp]['axis'].append(y)
#         self.node_coords = dict(x=xs, y=ys)
#
#     def draw_nodes(self):
#         """
#         Renders nodes to the figure.
#         """
#         for grp, nodes in self.nodes.items():
#             for r, n in enumerate(nodes):
#                 if self.has_edge_within_group(grp):
#                     x = self.node_coords['x'][grp]['minus'][r]
#                     y = self.node_coords['y'][grp]['minus'][r]
#                     self.draw_node(grp, x, y)
#
#                     x = self.node_coords['x'][grp]['plus'][r]
#                     y = self.node_coords['y'][grp]['plus'][r]
#                     self.draw_node(grp, x, y)
#
#                 else:
#                     x = self.node_coords['x'][grp]['axis'][r]
#                     y = self.node_coords['y'][grp]['axis'][r]
#                     self.draw_node(grp, x, y)
#
#     def draw_node(self, group, x, y):
#         """
#         Convenience function for simplifying the code in draw_nodes().
#         """
#         circle = plt.Circle(xy=(x, y), radius=self.nodeprops['r'],
#                             color=self.nodecolors[group], linewidth=0)
#         self.ax.add_patch(circle)
#
#     def draw_edges(self):
#         """
#         Renders the edges to the figure.
#         """
#         pass
#
#     def draw_edge(self, n1, n2):
#         """
#
#         """
#         pass


class MatrixPlot(BasePlot):
    """
    Plotting object for the MatrixPlot.
    """
    def __init__(self, graph, node_order=None, node_size=None,
                 node_grouping=None, node_color=None, edge_width=None,
                 edge_color=None, data_types=None, nodeprops=None,
                 edgeprops=None):

        # Initialize using BasePlot
        BasePlot.__init__(self, graph, node_order=node_order,
                          node_size=node_size, node_grouping=node_grouping,
                          node_color=node_color, edge_width=edge_width,
                          edge_color=edge_color, data_types=data_types,
                          nodeprops=nodeprops, edgeprops=edgeprops)

        # The following atribute is specific to MatrixPlots
        self.cmap = cmaps['continuous'].mpl_colormap

    def draw(self):
        """
        Draws the plot to screen.

        Note to self: Do NOT call super(MatrixPlot, self).draw(); the
        underlying logic for drawing here is completely different from other
        plots, and as such necessitates a different implementation.
        """
        matrix = nx.to_numpy_matrix(self.graph, nodelist=self.nodes)
        self.ax.matshow(matrix, cmap=self.cmap)


class ArcPlot(BasePlot):
    """
    Plotting object for ArcPlot.
    """

    def compute_node_positions(self):
        """
        Computes nodes positions.

        Arranges nodes in a line starting at (x,y) = (0,0). Node radius is
        assumed to be equal to 0.5 units. Nodes are placed at integer
        locations.
        """
        xs = []
        ys = []

        for node in self.nodes:
            xs.append(self.nodes.index(node))
            ys.append(0)

        self.node_coords = {'x': xs, 'y': ys}

    def draw_nodes(self):
        """
        Draw nodes to screen.
        """
        node_r = 1
        for i, node in enumerate(self.nodes):
            x = self.node_coords['x'][i]
            y = self.node_coords['y'][i]
            color = self.node_colors[i]
            node_patch = patches.Ellipse((x, y), node_r, node_r,
                                         lw=0, color=color, zorder=2)
            self.ax.add_patch(node_patch)

    def draw_edges(self):
        """
        Renders edges to the figure.
        """
        for i, (start, end) in enumerate(self.graph.edges()):
            start_idx = self.nodes.index(start)
            start_x = self.node_coords['x'][start_idx]
            start_y = self.node_coords['y'][start_idx]

            end_idx = self.nodes.index(end)
            end_x = self.node_coords['x'][end_idx]
            end_y = self.node_coords['y'][end_idx]

            arc_radius = abs(end_x - start_x) / 2
            # we do min(start_x, end_x) just in case start_x is greater than
            # end_x.
            middle_x = min(start_x, end_x) + arc_radius
            middle_y = arc_radius * 2

            verts = [(start_x, start_y),
                     (middle_x, middle_y),
                     (end_x, end_y)]

            codes = [Path.MOVETO, Path.CURVE3, Path.CURVE3]

            path = Path(verts, codes)
            patch = patches.PathPatch(path, lw=1, **self.edgeprops, zorder=1)
            self.ax.add_patch(patch)

    def draw(self):
        super(ArcPlot, self).draw()
        xlimits = (-1, len(self.nodes) + 1)
        self.ax.set_xlim(*xlimits)
        self.ax.set_ylim(*xlimits)<|MERGE_RESOLUTION|>--- conflicted
+++ resolved
@@ -75,11 +75,7 @@
         # Set graph object
         self.graph = graph
         self.nodes = list(graph.nodes())  # keep track of nodes separately.
-<<<<<<< HEAD
-        self.edges = list(graph.edges())
-=======
         self.edges = list(graph.edges())  # keep track of edges separately.
->>>>>>> 0aa8ecb0
         # Set node arrangement
         self.node_order = node_order
         self.node_grouping = node_grouping
@@ -214,12 +210,6 @@
         dtype = infer_data_type(data)
         n_grps = num_discrete_groups(data)
         if dtype == 'categorical' or dtype == 'ordinal':
-<<<<<<< HEAD
-            cmap = get_cmap(cmaps['Accent_{0}'.format(n_grps)].mpl_colormap)
-        elif dtype == 'continuous' and not is_data_diverging(data):
-            cmap = get_cmap(cmaps['weights'])
-        #elif dtype == 'continuous' and is_data_diverging(data):
-=======
             if n_grps <= 8:
                 cmap = \
                     get_cmap(cmaps['Accent_{0}'.format(n_grps)].mpl_colormap)
@@ -228,7 +218,6 @@
         elif dtype == 'continuous' and not is_data_diverging(data):
             cmap = get_cmap(cmaps['weights'])
         # elif dtype == 'continuous' and is_data_diverging(data):
->>>>>>> 0aa8ecb0
             # cmap = get_cmap(cmaps['diverging'].mpl_colormap)
 
         for d in data:
