from palettable.colorbrewer import diverging, qualitative, sequential
<<<<<<< HEAD
from seaborn import cubehelix_palette
=======
import seaborn as sns
from matplotlib.colors import ListedColormap
>>>>>>> 0aa8ecb0


def is_data_homogenous(data_container):
    """
    Checks that all of the data in the container are of the same Python data
    type. This function is called in every other function below, and as such
    need not necessarily be called.

    :param data_container: A generic container of data points.
    :type data_container: `iterable`
    """
    data_types = set([type(i) for i in data_container])
    return len(data_types) == 1


def infer_data_type(data_container):
    """
    For a given container of data, infer the type of data as one of
    continuous, categorical, or ordinal.

    For now, it is a one-to-one mapping as such:

    - str:   categorical
    - int:   ordinal
    - float: continuous

    There may be better ways that are not currently implemented below. For
    example, with a list of numbers, we can check whether the number of unique
    entries is less than or equal to 12, but has over 10000+ entries. This
    would be a good candidate for floats being categorical.

    :param data_container: A generic container of data points.
    :type data_container: `iterable`

    """
    # Defensive programming checks.
    # 0. Ensure that we are dealing with lists or tuples, and nothing else.
    assert isinstance(data_container, list) or \
        isinstance(data_container, tuple), \
        "data_container should be a list or tuple."
    # 1. Don't want to deal with only single values.
    assert len(set(data_container)) > 1, \
        "There should be more than one value in the data container."
    # 2. Don't want to deal with mixed data.
    assert is_data_homogenous(data_container), \
        "Data are not of a homogenous type!"

    # Once we check that the data type of the container is homogenous, we only
    # need to check the first element in the data container for its type.
    datum = data_container[0]

    # Return statements below
    # treat binomial data as categorical
    # TODO: make tests for this.
    if len(set(data_container)) == 2:
        return 'categorical'

    elif isinstance(datum, str):
        return 'categorical'

    elif isinstance(datum, int):
        return 'ordinal'

    elif isinstance(datum, float):
        return 'continuous'

    else:
        raise ValueError('Not possible to tell what the data type is.')


def is_data_diverging(data_container):
    """
    We want to use this to check whether the data are diverging or not.

    This is a simple check, can be made much more sophisticated.

    :param data_container: A generic container of data points.
    :type data_container: `iterable`
    """
    assert infer_data_type(data_container) in ['ordinal', 'continuous'], \
        "Data type should be ordinal or continuous"

    # Check whether the data contains negative and positive values.
    has_negative = False
    has_positive = False
    for i in data_container:
        if i < 0:
            has_negative = True
        elif i > 0:
            has_positive = True
    if has_negative and has_positive:
        return True
    else:
        return False


def is_groupable(data_container):
    """
    Returns whether the data container is a "groupable" container or not.

    By "groupable", we mean it is a 'categorical' or 'ordinal' variable.

    :param data_container: A generic container of data points.
    :type data_container: `iterable`
    """
    is_groupable = False
    if infer_data_type(data_container) in ['categorical', 'ordinal']:
        is_groupable = True
    return is_groupable


def num_discrete_groups(data_container):
    """
    Returns the number of discrete groups present in a data container.

    :param data_container: A generic container of data points.
    :type data_container: `iterable`
    """
    return len(set(data_container))


def n_group_colorpallet(n):
    """If more then 8 categorical groups of nodes or edges this function
    creats the matching color_palette
    """
    cmap = ListedColormap(sns.color_palette("hls", n))
    return cmap


cmaps = {
    'Accent_2': qualitative.Accent_3,
    'Accent_3': qualitative.Accent_3,
    'Accent_4': qualitative.Accent_4,
    'Accent_5': qualitative.Accent_5,
    'Accent_6': qualitative.Accent_6,
    'Accent_7': qualitative.Accent_7,
    'Accent_8': qualitative.Accent_8,
    'continuous': sequential.YlGnBu_9,
    'diverging': diverging.RdBu_11,
<<<<<<< HEAD
    'weights': cubehelix_palette(50, hue=0.05, rot=0, light=0.9, dark=0,
                                 as_cmap=True)
=======
    'weights': sns.cubehelix_palette(50, hue=0.05, rot=0, light=0.9, dark=0,
                                     as_cmap=True)
>>>>>>> 0aa8ecb0
}<|MERGE_RESOLUTION|>--- conflicted
+++ resolved
@@ -1,10 +1,6 @@
 from palettable.colorbrewer import diverging, qualitative, sequential
-<<<<<<< HEAD
-from seaborn import cubehelix_palette
-=======
 import seaborn as sns
 from matplotlib.colors import ListedColormap
->>>>>>> 0aa8ecb0
 
 
 def is_data_homogenous(data_container):
@@ -144,11 +140,6 @@
     'Accent_8': qualitative.Accent_8,
     'continuous': sequential.YlGnBu_9,
     'diverging': diverging.RdBu_11,
-<<<<<<< HEAD
-    'weights': cubehelix_palette(50, hue=0.05, rot=0, light=0.9, dark=0,
-                                 as_cmap=True)
-=======
     'weights': sns.cubehelix_palette(50, hue=0.05, rot=0, light=0.9, dark=0,
                                      as_cmap=True)
->>>>>>> 0aa8ecb0
 }