"""Pytest configuration."""

<<<<<<< HEAD
from .fixtures.graphs import dummyG, geoG, manygroupG, smallG
=======
from .fixtures.graphs import dummyG, geoG, manygroupG, smallG, tab20
>>>>>>> 2c2c1149
<|MERGE_RESOLUTION|>--- conflicted
+++ resolved
@@ -1,7 +1,3 @@
 """Pytest configuration."""
 
-<<<<<<< HEAD
-from .fixtures.graphs import dummyG, geoG, manygroupG, smallG
-=======
-from .fixtures.graphs import dummyG, geoG, manygroupG, smallG, tab20
->>>>>>> 2c2c1149
+from .fixtures.graphs import dummyG, geoG, manygroupG, smallG, tab20