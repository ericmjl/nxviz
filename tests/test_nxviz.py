--- conflicted
+++ resolved
@@ -142,17 +142,10 @@
 def test_init_edge_colors():
     """
     Does two checks:
-<<<<<<< HEAD
-    1. If edge_color is not passed in as a keyword argument, check that
-       self.edge_colors is a list of 'blue', of length (number of nodes).
-    2. If edge_color is passed in as a keyword argument, check that
-       self.node_colors is a list with more than one element.
-=======
     1. If edge_color is passed in as a keyword argument, check that
        self.edge_colors is a list with more than one element.
     2. If edge_color is not passed in as a keyword argument, check that
        self.edge_colors is a list of 'black', of length 0.
->>>>>>> 0aa8ecb0
     """
     G = make_graph_for_edges()  # noqa
     b = BasePlot(graph=G, edge_color="weight")
@@ -160,8 +153,4 @@
 
     G = make_graph_for_grouping()  # noqa
     b = BasePlot(graph=G)
-<<<<<<< HEAD
-    assert len(set(b.edge_colors)) == 1
-=======
-    assert len(set(b.edge_colors)) == 0
->>>>>>> 0aa8ecb0
+    assert len(set(b.edge_colors)) == 0